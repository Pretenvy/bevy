--- conflicted
+++ resolved
@@ -670,26 +670,8 @@
     /// This will overwrite any previous value(s) of the same component type.
     pub fn insert<T: Bundle>(&mut self, bundle: T) -> &mut Self {
         let change_tick = self.world.change_tick();
-<<<<<<< HEAD
-        let bundle_info = self
-            .world
-            .bundles
-            .init_info::<T>(&mut self.world.components, &mut self.world.storages);
-        // SAFETY: EntityWorldMut's lcoation must be valid at all times.
-        let mut bundle_inserter = unsafe {
-            bundle_info.get_bundle_inserter(
-                &mut self.world.entities,
-                &mut self.world.archetypes,
-                &self.world.components,
-                &mut self.world.storages,
-                self.location.archetype_id,
-                change_tick,
-            )
-        };
-=======
         let mut bundle_inserter =
             BundleInserter::new::<T>(self.world, self.location.archetype_id, change_tick);
->>>>>>> e9dc270d
         // SAFETY: location matches current entity. `T` matches `bundle_info`
         self.location = unsafe { bundle_inserter.insert(self.entity, self.location, bundle) };
         self
@@ -997,16 +979,6 @@
             return location;
         }
 
-<<<<<<< HEAD
-        // SAFETY: The caller guarentees that old_location is valid, so the archetype at it's
-        // archetype ID must exist.
-        let old_archetype = unsafe {
-            archetypes
-                .get_mut(old_location.archetype_id)
-                .debug_checked_unwrap()
-        };
-        for component_id in bundle_info.components().iter().cloned() {
-=======
         // SAFETY: Archetypes and Bundles cannot be mutably aliased through DeferredWorld
         let (old_archetype, bundle_info, mut deferred_world) = unsafe {
             let bundle_info: *const BundleInfo = bundle_info;
@@ -1025,16 +997,20 @@
             }
         }
 
-        let old_archetype = &world.archetypes[location.archetype_id];
+        // SAFETY: The caller guarentees that old_location is valid, so the archetype at it's
+        // archetype ID must exist.
+        let old_archetype = unsafe {
+            archetypes
+                .get_mut(old_location.archetype_id)
+                .debug_checked_unwrap()
+        };
         for component_id in bundle_info.iter_components() {
->>>>>>> e9dc270d
             if old_archetype.contains(component_id) {
                 world.removed_components.send(component_id, entity);
 
                 // Make sure to drop components stored in sparse sets.
                 // Dense components are dropped later in `move_to_and_drop_missing_unchecked`.
                 if let Some(StorageType::SparseSet) = old_archetype.get_storage_type(component_id) {
-<<<<<<< HEAD
                     // SAFETY: The component ID is guarenteed to be a sparse set component and
                     // entity has a corresponding component.
                     unsafe {
@@ -1044,14 +1020,6 @@
                             .debug_checked_unwrap()
                             .remove(entity);
                     }
-=======
-                    world
-                        .storages
-                        .sparse_sets
-                        .get_mut(component_id)
-                        .unwrap()
-                        .remove(entity);
->>>>>>> e9dc270d
                 }
             }
         }
@@ -1154,7 +1122,6 @@
         let moved_entity;
 
         {
-<<<<<<< HEAD
             // SAFETY: The entity's location is directly fetched from Enttities, so it's guarenteed
             // to be valid.
             let archetype = unsafe {
@@ -1163,12 +1130,6 @@
                     .get_mut(location.archetype_id)
                     .debug_checked_unwrap()
             };
-            for component_id in archetype.components() {
-                world.removed_components.send(component_id, self.entity);
-            }
-=======
-            let archetype = &mut world.archetypes[self.location.archetype_id];
->>>>>>> e9dc270d
             let remove_result = archetype.swap_remove(location.archetype_row);
             if let Some(swapped_entity) = remove_result.swapped_entity {
                 // SAFETY: The swapped entity must be alive and have a valid location.
