--- conflicted
+++ resolved
@@ -10,7 +10,7 @@
 [dependencies]
 # The primary crate that runs and analyzes our benchmarks. This is a regular dependency because the
 # `bench!` macro refers to it in its documentation.
-criterion = { version = "0.5.1", features = ["html_reports"] }
+criterion = { package = "codspeed-criterion-compat", version = "2.7.2", features = ["html_reports"] }
 
 [dev-dependencies]
 # Bevy crates
@@ -27,10 +27,6 @@
 bevy_utils = { path = "../crates/bevy_utils" }
 
 # Other crates
-<<<<<<< HEAD
-criterion = { package = "codspeed-criterion-compat", version = "2.7.2", features = ["html_reports"] }
-=======
->>>>>>> 64efd08e
 glam = "0.29"
 rand = "0.8"
 rand_chacha = "0.3"
