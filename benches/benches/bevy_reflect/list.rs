use core::{hint::black_box, iter, time::Duration};

use benches::bench;
use bevy_reflect::{DynamicList, List};
use criterion::{
<<<<<<< HEAD
    criterion_group, measurement::Measurement, BatchSize, BenchmarkGroup, BenchmarkId, Criterion,
    Throughput,
=======
    black_box, criterion_group, measurement::Measurement, AxisScale, BatchSize, BenchmarkGroup,
    BenchmarkId, Criterion, PlotConfiguration, Throughput,
>>>>>>> 80094c60
};

criterion_group!(
    benches,
    concrete_list_apply,
    concrete_list_clone_dynamic,
    dynamic_list_apply,
    dynamic_list_push
);

// Use a shorter warm-up time (from 3 to 0.5 seconds) and measurement time (from 5 to 4) because we
// have so many combinations (>50) to benchmark.
const WARM_UP_TIME: Duration = Duration::from_millis(500);
const MEASUREMENT_TIME: Duration = Duration::from_secs(4);

/// An array of list sizes used in benchmarks.
///
/// This scales logarithmically.
const SIZES: [usize; 5] = [100, 316, 1000, 3162, 10000];

/// Creates a [`BenchmarkGroup`] with common configuration shared by all benchmarks within this
/// module.
fn create_group<'a, M: Measurement>(c: &'a mut Criterion<M>, name: &str) -> BenchmarkGroup<'a, M> {
    let mut group = c.benchmark_group(name);

    group
        .warm_up_time(WARM_UP_TIME)
        .measurement_time(MEASUREMENT_TIME)
        // Make the plots logarithmic, matching `SIZES`' scale.
        .plot_config(PlotConfiguration::default().summary_scale(AxisScale::Logarithmic));

    group
}

fn list_apply<M, LBase, LPatch, F1, F2, F3>(
    group: &mut BenchmarkGroup<M>,
    bench_name: &str,
    f_base: F1,
    f_patch: F3,
) where
    M: Measurement,
    LBase: List,
    LPatch: List,
    F1: Fn(usize) -> F2,
    F2: Fn() -> LBase,
    F3: Fn(usize) -> LPatch,
{
    for size in SIZES {
        group.throughput(Throughput::Elements(size as u64));

        group.bench_with_input(
            BenchmarkId::new(bench_name, size),
            &size,
            |bencher, &size| {
                let f_base = f_base(size);
                let patch = f_patch(size);
                bencher.iter_batched(
                    f_base,
                    |mut base| base.apply(black_box(&patch)),
                    BatchSize::SmallInput,
                );
            },
        );
    }
}

fn concrete_list_apply(criterion: &mut Criterion) {
    let mut group = create_group(criterion, bench!("concrete_list_apply"));

    let empty_base = |_: usize| Vec::<u64>::new;
    let full_base = |size: usize| move || iter::repeat(0).take(size).collect::<Vec<u64>>();
    let patch = |size: usize| iter::repeat(1).take(size).collect::<Vec<u64>>();

    list_apply(&mut group, "empty_base_concrete_patch", empty_base, patch);

    list_apply(&mut group, "empty_base_dynamic_patch", empty_base, |size| {
        patch(size).clone_dynamic()
    });

    list_apply(&mut group, "same_len_concrete_patch", full_base, patch);

    list_apply(&mut group, "same_len_dynamic_patch", full_base, |size| {
        patch(size).clone_dynamic()
    });

    group.finish();
}

fn concrete_list_clone_dynamic(criterion: &mut Criterion) {
    let mut group = create_group(criterion, bench!("concrete_list_clone_dynamic"));

    for size in SIZES {
        group.throughput(Throughput::Elements(size as u64));

        group.bench_with_input(
            BenchmarkId::from_parameter(size),
            &size,
            |bencher, &size| {
                let v = iter::repeat(0).take(size).collect::<Vec<_>>();

                bencher.iter(|| black_box(&v).clone_dynamic());
            },
        );
    }

    group.finish();
}

fn dynamic_list_push(criterion: &mut Criterion) {
    let mut group = create_group(criterion, bench!("dynamic_list_push"));

    for size in SIZES {
        group.throughput(Throughput::Elements(size as u64));

        group.bench_with_input(
            BenchmarkId::from_parameter(size),
            &size,
            |bencher, &size| {
                let src = iter::repeat(()).take(size).collect::<Vec<_>>();
                let dst = DynamicList::default();

                bencher.iter_batched(
                    || (src.clone(), dst.clone_dynamic()),
                    |(src, mut dst)| {
                        for item in src {
                            dst.push(item);
                        }
                    },
                    BatchSize::SmallInput,
                );
            },
        );
    }

    group.finish();
}

fn dynamic_list_apply(criterion: &mut Criterion) {
    let mut group = create_group(criterion, bench!("dynamic_list_apply"));

    let empty_base = |_: usize| || Vec::<u64>::new().clone_dynamic();
    let full_base = |size: usize| move || iter::repeat(0).take(size).collect::<Vec<u64>>();
    let patch = |size: usize| iter::repeat(1).take(size).collect::<Vec<u64>>();

    list_apply(&mut group, "empty_base_concrete_patch", empty_base, patch);

    list_apply(&mut group, "empty_base_dynamic_patch", empty_base, |size| {
        patch(size).clone_dynamic()
    });

    list_apply(&mut group, "same_len_concrete_patch", full_base, patch);

    list_apply(&mut group, "same_len_dynamic_patch", full_base, |size| {
        patch(size).clone_dynamic()
    });

    group.finish();
}<|MERGE_RESOLUTION|>--- conflicted
+++ resolved
@@ -3,13 +3,8 @@
 use benches::bench;
 use bevy_reflect::{DynamicList, List};
 use criterion::{
-<<<<<<< HEAD
-    criterion_group, measurement::Measurement, BatchSize, BenchmarkGroup, BenchmarkId, Criterion,
-    Throughput,
-=======
-    black_box, criterion_group, measurement::Measurement, AxisScale, BatchSize, BenchmarkGroup,
-    BenchmarkId, Criterion, PlotConfiguration, Throughput,
->>>>>>> 80094c60
+    criterion_group, measurement::Measurement, AxisScale, BatchSize, BenchmarkGroup, BenchmarkId,
+    Criterion, PlotConfiguration, Throughput,
 };
 
 criterion_group!(
